"""

    Helper functions for the pretrained model to be used within our API.

    Author: Explore Data Science Academy.

    Note:
    ---------------------------------------------------------------------
    Please follow the instructions provided within the README.md file
    located within this directory for guidance on how to use this script
    correctly.

    Importantly, you will need to modify this file by adding
    your own data preprocessing steps within the `_preprocess_data()`
    function.
    ----------------------------------------------------------------------

    Description: This file contains several functions used to abstract aspects
    of model interaction within the API. This includes loading a model from
    file, data preprocessing, and model prediction.  

"""

# Helper Dependencies
import numpy as np
import pandas as pd
import pickle
import json

def _preprocess_data(data):
    """Private helper function to preprocess data for model prediction.

    NB: If you have utilised feature engineering/selection in order to create
    your final model you will need to define the code here.


    Parameters
    ----------
    data : str
        The data payload received within POST requests sent to our API.

    Returns
    -------
    Pandas DataFrame : <class 'pandas.core.frame.DataFrame'>
        The preprocessed data, ready to be used our model for prediction.
    """
    # Convert the json string to a python dictionary object
    feature_vector_dict = json.loads(data)
    # Load the dictionary as a Pandas DataFrame.
    feature_vector_df = pd.DataFrame.from_dict([feature_vector_dict])

    # ---------------------------------------------------------------
    # NOTE: You will need to swap the lines below for your own data
    # preprocessing methods.
    #
    # The code below is for demonstration purposes only. You will not
    # receive marks for submitting this code in an unchanged state.
    # ---------------------------------------------------------------

    # ----------- Replace this code with your own preprocessing steps --------
<<<<<<< HEAD
    predict_vector = feature_vector_df[['Madrid_wind_speed', 'Valencia_wind_speed', 'Valencia_temp_max', 'Valencia_temp', 'Seville_temp', 'Valencia_humidity', 'Valencia_temp_min', 
                                        'Barcelona_temp_max', 'Madrid_temp_max', 'Barcelona_temp',
                                        'Bilbao_temp_min', 'Bilbao_temp', 'Barcelona_temp_min',
                                        'Bilbao_temp_max', 'Seville_temp_min', 'Madrid_temp', 'Madrid_temp_min']]
=======
      
    predict_vector = feature_vector_df[['Madrid_wind_speed','Valencia_wind_deg','Bilbao_rain_1h','Valencia_wind_speed','Seville_humidity',    
    'Madrid_humidity','Bilbao_clouds_all','Bilbao_wind_speed','Seville_clouds_all','Bilbao_wind_deg',     
    'Barcelona_wind_speed','Barcelona_wind_deg','Madrid_clouds_all','Seville_wind_speed','Barcelona_rain_1h',   
    'Seville_pressure','Seville_rain_1h','Bilbao_snow_3h','Barcelona_pressure','Seville_rain_3h','Madrid_rain_1h', 
    'Barcelona_rain_3h','Valencia_snow_3h','Madrid_weather_id', 'Barcelona_weather_id','Bilbao_pressure',
    'Seville_weather_id','Valencia_pressure','Seville_temp_max','Madrid_pressure','Valencia_temp_max',   
    'Valencia_temp','Bilbao_weather_id','Seville_temp','Valencia_humidity','Valencia_temp_min','Barcelona_temp_max',  
    'Madrid_temp_max','Barcelona_temp',
    'Bilbao_temp_min','Bilbao_temp','Barcelona_temp_min','Bilbao_temp_max',     
    'Seville_temp_min','Madrid_temp','Madrid_temp_min']]
>>>>>>> f910735e
    # ------------------------------------------------------------------------
    return predict_vector

def load_model(path_to_model:str):
    """Adapter function to load our pretrained model into memory.

    Parameters
    ----------
    path_to_model : str
        The relative path to the model weights/schema to load.
        Note that unless another file format is used, this needs to be a
        .pkl file.

    Returns
    -------
    <class: sklearn.estimator>
        The pretrained model loaded into memory.

    """
    return pickle.load(open(path_to_model, 'rb'))


""" You may use this section (above the make_prediction function) of the python script to implement 
    any auxiliary functions required to process your model's artifacts.
"""

def make_prediction(data, model):
    """Prepare request data for model prediction.

    Parameters
    ----------
    data : str
        The data payload received within POST requests sent to our API.
    model : <class: sklearn.estimator>
        An sklearn model object.

    Returns
    -------
    list
        A 1-D python list containing the model prediction.

    """
    # Data preprocessing.
    prep_data = _preprocess_data(data)
    # Perform prediction with model and preprocessed data.
    prediction = model.predict(prep_data)
    # Format as list for output standardisation.
    return prediction[0].tolist()<|MERGE_RESOLUTION|>--- conflicted
+++ resolved
@@ -58,24 +58,7 @@
     # ---------------------------------------------------------------
 
     # ----------- Replace this code with your own preprocessing steps --------
-<<<<<<< HEAD
-    predict_vector = feature_vector_df[['Madrid_wind_speed', 'Valencia_wind_speed', 'Valencia_temp_max', 'Valencia_temp', 'Seville_temp', 'Valencia_humidity', 'Valencia_temp_min', 
-                                        'Barcelona_temp_max', 'Madrid_temp_max', 'Barcelona_temp',
-                                        'Bilbao_temp_min', 'Bilbao_temp', 'Barcelona_temp_min',
-                                        'Bilbao_temp_max', 'Seville_temp_min', 'Madrid_temp', 'Madrid_temp_min']]
-=======
-      
-    predict_vector = feature_vector_df[['Madrid_wind_speed','Valencia_wind_deg','Bilbao_rain_1h','Valencia_wind_speed','Seville_humidity',    
-    'Madrid_humidity','Bilbao_clouds_all','Bilbao_wind_speed','Seville_clouds_all','Bilbao_wind_deg',     
-    'Barcelona_wind_speed','Barcelona_wind_deg','Madrid_clouds_all','Seville_wind_speed','Barcelona_rain_1h',   
-    'Seville_pressure','Seville_rain_1h','Bilbao_snow_3h','Barcelona_pressure','Seville_rain_3h','Madrid_rain_1h', 
-    'Barcelona_rain_3h','Valencia_snow_3h','Madrid_weather_id', 'Barcelona_weather_id','Bilbao_pressure',
-    'Seville_weather_id','Valencia_pressure','Seville_temp_max','Madrid_pressure','Valencia_temp_max',   
-    'Valencia_temp','Bilbao_weather_id','Seville_temp','Valencia_humidity','Valencia_temp_min','Barcelona_temp_max',  
-    'Madrid_temp_max','Barcelona_temp',
-    'Bilbao_temp_min','Bilbao_temp','Barcelona_temp_min','Bilbao_temp_max',     
-    'Seville_temp_min','Madrid_temp','Madrid_temp_min']]
->>>>>>> f910735e
+    predict_vector = feature_vector_df[['Madrid_wind_speed','Bilbao_rain_1h','Valencia_wind_speed']]
     # ------------------------------------------------------------------------
     return predict_vector
 
