"""

    Simple Script to test the API once deployed

    Author: Explore Data Science Academy.

    Note:
    ---------------------------------------------------------------------
    Please follow the instructions provided within the README.md file
    located at the root of this repo for guidance on how to use this
    script correctly.
    ----------------------------------------------------------------------

    Description: This file contains code used to formulate a POST request
    which can be used to develop/debug the Model API once it has been
    deployed.

"""

# Import dependencies
import requests
import pandas as pd
import numpy as np

# Load data from file to send as an API POST request.
# We prepare a DataFrame with the public test set + riders data
# from the Kaggle challenge.
test = pd.read_csv('./data/df_test.csv')


# Convert our DataFrame to a JSON string.
# This step is necessary in order to transmit our data via HTTP/S
feature_vector_json = test.iloc[1].to_json()

# Specify the URL at which the API will be hosted.
# NOTE: When testing your instance of the API on a remote machine
# replace the URL below with its public IP:

# url = 'http://{public-ip-address-of-remote-machine}:5000/api_v0.1'
<<<<<<< HEAD
url = 'http://52.30.53.122:5000/api_v0.1'
=======
url = 'http://52.50.225.191:5000/api_v0.1'
>>>>>>> 58e037b1

# Perform the POST request.
print(f"Sending POST request to web server API at: {url}")
print("")
print(f"Querying API with the following data: \n {test.iloc[1].to_list()}")
print("")
# Here `api_response` represents the response we get from our API
api_response = requests.post(url, json=feature_vector_json)

# Display the prediction result
print("Received POST response:")
print("*"*50)
print(f"API prediction result: {api_response.json()}")
print(f"The response took: {api_response.elapsed.total_seconds()} seconds")
print("*"*50)<|MERGE_RESOLUTION|>--- conflicted
+++ resolved
@@ -37,11 +37,7 @@
 # replace the URL below with its public IP:
 
 # url = 'http://{public-ip-address-of-remote-machine}:5000/api_v0.1'
-<<<<<<< HEAD
-url = 'http://52.30.53.122:5000/api_v0.1'
-=======
-url = 'http://52.50.225.191:5000/api_v0.1'
->>>>>>> 58e037b1
+url = 'http://127.0.0.1:5000/api_v0.1'
 
 # Perform the POST request.
 print(f"Sending POST request to web server API at: {url}")
